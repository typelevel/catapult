/*
 * Copyright 2022 Ben Plommer
 *
 * Licensed under the Apache License, Version 2.0 (the "License");
 * you may not use this file except in compliance with the License.
 * You may obtain a copy of the License at
 *
 *     http://www.apache.org/licenses/LICENSE-2.0
 *
 * Unless required by applicable law or agreed to in writing, software
 * distributed under the License is distributed on an "AS IS" BASIS,
 * WITHOUT WARRANTIES OR CONDITIONS OF ANY KIND, either express or implied.
 * See the License for the specific language governing permissions and
 * limitations under the License.
 */

package io.github.bplommer.launchcatsly

<<<<<<< HEAD
import cats.effect.std.{Dispatcher, Queue}
import cats.effect.{Async, Resource}
import cats.~>
import com.launchdarkly.sdk.server.interfaces.{FlagChangeEvent, FlagChangeListener}
=======
import cats.effect.{Resource, Sync}
import cats.~>
>>>>>>> ba866cc0
import com.launchdarkly.sdk.server.{LDClient, LDConfig}
import com.launchdarkly.sdk.{LDUser, LDValue}
import fs2._

<<<<<<< HEAD
trait LaunchDarklyClient[F[_]] {
  def unsafeWithJavaClient[A](f: LDClient => A): F[A]
=======
trait LaunchDarklyClient[F[_]] { self =>
>>>>>>> ba866cc0

  def boolVariation(featureKey: String, user: LDUser, defaultValue: Boolean): F[Boolean]

  def stringVariation(featureKey: String, user: LDUser, defaultValue: String): F[String]

  def intVariation(featureKey: String, user: LDUser, defaultValue: Int): F[Int]

  def doubleVariation(featureKey: String, user: LDUser, defaultValue: Double): F[Double]

  def listen(featureKey: String, user: LDUser): Stream[F, FlagChangeEvent]

  def jsonVariation(featureKey: String, user: LDUser, defaultValue: LDValue): F[LDValue]

  def mapK[G[_]](fk: F ~> G): LaunchDarklyClient[G]
}

object LaunchDarklyClient {
  def resource[F[_]](sdkKey: String, config: LDConfig)(implicit
      F: Async[F]
  ): Resource[F, LaunchDarklyClient[F]] =
    Resource
      .fromAutoCloseable(F.blocking(new LDClient(sdkKey, config)))
      .map { ldClient =>
        new LaunchDarklyClient.Default[F] {

          override def unsafeWithJavaClient[A](f: LDClient => A): F[A] =
            F.delay(f(ldClient))

          override def listen(featureKey: String, user: LDUser): Stream[F, FlagChangeEvent] =
            Stream.eval(F.delay(ldClient.getFlagTracker)).flatMap { tracker =>
              Stream.resource(Dispatcher[F]).flatMap { dispatcher =>
                Stream.eval(Queue.unbounded[F, FlagChangeEvent]).flatMap { q =>
                  val listener = new FlagChangeListener {
                    override def onFlagChange(event: FlagChangeEvent): Unit =
                      dispatcher.unsafeRunSync(q.offer(event))
                  }

                  Stream.bracket(F.delay(tracker.addFlagChangeListener(listener)))(_ =>
                    F.delay(tracker.removeFlagChangeListener(listener))
                  ) >>
                    Stream.fromQueueUnterminated(q)
                }
              }
            }
        }
      }

  trait Default[F[_]] extends LaunchDarklyClient[F] {
    self =>
<<<<<<< HEAD
=======
    protected def unsafeWithJavaClient[A](f: LDClient => A): F[A]

>>>>>>> ba866cc0
    override def boolVariation(featureKey: String, user: LDUser, default: Boolean): F[Boolean] =
      unsafeWithJavaClient(_.boolVariation(featureKey, user, default))

    override def stringVariation(featureKey: String, user: LDUser, default: String): F[String] =
      unsafeWithJavaClient(_.stringVariation(featureKey, user, default))

    override def intVariation(featureKey: String, user: LDUser, default: Int): F[Int] =
      unsafeWithJavaClient(_.intVariation(featureKey, user, default))

    override def doubleVariation(featureKey: String, user: LDUser, default: Double): F[Double] =
      unsafeWithJavaClient(_.doubleVariation(featureKey, user, default))

    override def jsonVariation(featureKey: String, user: LDUser, default: LDValue): F[LDValue] =
      unsafeWithJavaClient(_.jsonValueVariation(featureKey, user, default))

    override def mapK[G[_]](fk: F ~> G): LaunchDarklyClient[G] = new LaunchDarklyClient.Default[G] {
      override def unsafeWithJavaClient[A](f: LDClient => A): G[A] = fk(
        self.unsafeWithJavaClient(f)
      )
    }
  }
}<|MERGE_RESOLUTION|>--- conflicted
+++ resolved
@@ -16,26 +16,15 @@
 
 package io.github.bplommer.launchcatsly
 
-<<<<<<< HEAD
 import cats.effect.std.{Dispatcher, Queue}
 import cats.effect.{Async, Resource}
 import cats.~>
 import com.launchdarkly.sdk.server.interfaces.{FlagChangeEvent, FlagChangeListener}
-=======
-import cats.effect.{Resource, Sync}
-import cats.~>
->>>>>>> ba866cc0
 import com.launchdarkly.sdk.server.{LDClient, LDConfig}
 import com.launchdarkly.sdk.{LDUser, LDValue}
 import fs2._
 
-<<<<<<< HEAD
 trait LaunchDarklyClient[F[_]] {
-  def unsafeWithJavaClient[A](f: LDClient => A): F[A]
-=======
-trait LaunchDarklyClient[F[_]] { self =>
->>>>>>> ba866cc0
-
   def boolVariation(featureKey: String, user: LDUser, defaultValue: Boolean): F[Boolean]
 
   def stringVariation(featureKey: String, user: LDUser, defaultValue: String): F[String]
@@ -84,11 +73,8 @@
 
   trait Default[F[_]] extends LaunchDarklyClient[F] {
     self =>
-<<<<<<< HEAD
-=======
     protected def unsafeWithJavaClient[A](f: LDClient => A): F[A]
 
->>>>>>> ba866cc0
     override def boolVariation(featureKey: String, user: LDUser, default: Boolean): F[Boolean] =
       unsafeWithJavaClient(_.boolVariation(featureKey, user, default))
 
@@ -108,6 +94,9 @@
       override def unsafeWithJavaClient[A](f: LDClient => A): G[A] = fk(
         self.unsafeWithJavaClient(f)
       )
+
+      override def listen(featureKey: String, user: LDUser): Stream[G, FlagChangeEvent] =
+        self.listen(featureKey, user).translate(fk)
     }
   }
 }