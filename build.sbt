// https://typelevel.org/sbt-typelevel/faq.html#what-is-a-base-version-anyway
ThisBuild / tlBaseVersion := "0.4" // your current series x.y

ThisBuild / organization := "org.typelevel"
ThisBuild / organizationName := "Typelevel"
ThisBuild / startYear := Some(2022)
ThisBuild / licenses := Seq(License.Apache2)
ThisBuild / developers := List(
  // your GitHub handle and name
  tlGitHubDev("bplommer", "Ben Plommer"),
  tlGitHubDev("averymcnab", "Avery McNab"),
)

// publish to s01.oss.sonatype.org (set to true to publish to oss.sonatype.org instead)
ThisBuild / tlSonatypeUseLegacyHost := false

// publish website from this branch
ThisBuild / tlSitePublishBranch := Some("main")

val Scala213 = "2.13.11"
ThisBuild / crossScalaVersions := Seq(Scala213, "3.2.2")
ThisBuild / scalaVersion := Scala213 // the default Scala

lazy val root = tlCrossRootProject.aggregate(core, testkit)

lazy val testkit = crossProject(JVMPlatform)
  .crossType(CrossType.Pure)
  .in(file("testkit"))
  .settings(
    name := "catapult-testkit",
    libraryDependencies ++= Seq(
      "com.disneystreaming" %% "weaver-cats" % "0.8.3" % Test
    ),
    testFrameworks += new TestFramework("weaver.framework.CatsEffect"),
    tlVersionIntroduced := List("2.13", "3").map(_ -> "0.1.0").toMap,
  )
  .dependsOn(core)

lazy val core = crossProject(JVMPlatform)
  .crossType(CrossType.Pure)
  .in(file("core"))
  .settings(
    name := "catapult",
    libraryDependencies ++= Seq(
      "org.typelevel" %%% "cats-core" % "2.9.0",
<<<<<<< HEAD
      "org.typelevel" %%% "cats-effect" % "3.4.11",
      "co.fs2" %%% "fs2-core" % "3.6.1",
      "com.launchdarkly" % "launchdarkly-java-server-sdk" % "6.0.6",
=======
      "org.typelevel" %%% "cats-effect" % "3.4.8",
      "co.fs2" %%% "fs2-core" % "3.7.0",
      "com.launchdarkly" % "launchdarkly-java-server-sdk" % "6.2.0",
>>>>>>> ded084a2
    ),
  )

lazy val docs = project.in(file("site")).enablePlugins(TypelevelSitePlugin)<|MERGE_RESOLUTION|>--- conflicted
+++ resolved
@@ -43,15 +43,9 @@
     name := "catapult",
     libraryDependencies ++= Seq(
       "org.typelevel" %%% "cats-core" % "2.9.0",
-<<<<<<< HEAD
       "org.typelevel" %%% "cats-effect" % "3.4.11",
-      "co.fs2" %%% "fs2-core" % "3.6.1",
-      "com.launchdarkly" % "launchdarkly-java-server-sdk" % "6.0.6",
-=======
-      "org.typelevel" %%% "cats-effect" % "3.4.8",
       "co.fs2" %%% "fs2-core" % "3.7.0",
       "com.launchdarkly" % "launchdarkly-java-server-sdk" % "6.2.0",
->>>>>>> ded084a2
     ),
   )
 
