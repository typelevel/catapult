// https://typelevel.org/sbt-typelevel/faq.html#what-is-a-base-version-anyway
ThisBuild / tlBaseVersion := "0.4" // your current series x.y

ThisBuild / organization := "org.typelevel"
ThisBuild / organizationName := "Typelevel"
ThisBuild / startYear := Some(2022)
ThisBuild / licenses := Seq(License.Apache2)
ThisBuild / developers := List(
  // your GitHub handle and name
  tlGitHubDev("bplommer", "Ben Plommer"),
  tlGitHubDev("averymcnab", "Avery McNab"),
)

// publish to s01.oss.sonatype.org (set to true to publish to oss.sonatype.org instead)
ThisBuild / tlSonatypeUseLegacyHost := false

// publish website from this branch
ThisBuild / tlSitePublishBranch := Some("main")

val Scala213 = "2.13.11"
ThisBuild / crossScalaVersions := Seq(Scala213, "3.3.0")
ThisBuild / scalaVersion := Scala213 // the default Scala

lazy val root = tlCrossRootProject.aggregate(core, testkit)

lazy val testkit = crossProject(JVMPlatform)
  .crossType(CrossType.Pure)
  .in(file("testkit"))
  .settings(
    name := "catapult-testkit",
    libraryDependencies ++= Seq(
      "com.disneystreaming" %% "weaver-cats" % "0.8.3" % Test
    ),
    testFrameworks += new TestFramework("weaver.framework.CatsEffect"),
    tlVersionIntroduced := List("2.13", "3").map(_ -> "0.1.0").toMap,
  )
  .dependsOn(core)

lazy val core = crossProject(JVMPlatform)
  .crossType(CrossType.Pure)
  .in(file("core"))
  .settings(
    name := "catapult",
    libraryDependencies ++= Seq(
      "org.typelevel" %%% "cats-core" % "2.9.0",
<<<<<<< HEAD
      "org.typelevel" %%% "cats-effect" % "3.5.0",
      "co.fs2" %%% "fs2-core" % "3.9.2",
      "com.launchdarkly" % "launchdarkly-java-server-sdk" % "6.2.0",
=======
      "org.typelevel" %%% "cats-effect" % "3.5.2",
      "co.fs2" %%% "fs2-core" % "3.7.0",
      "com.launchdarkly" % "launchdarkly-java-server-sdk" % "6.2.1",
>>>>>>> 1a3f883f
    ),
  )

lazy val docs = project.in(file("site")).enablePlugins(TypelevelSitePlugin)<|MERGE_RESOLUTION|>--- conflicted
+++ resolved
@@ -43,15 +43,9 @@
     name := "catapult",
     libraryDependencies ++= Seq(
       "org.typelevel" %%% "cats-core" % "2.9.0",
-<<<<<<< HEAD
-      "org.typelevel" %%% "cats-effect" % "3.5.0",
+      "org.typelevel" %%% "cats-effect" % "3.5.2",
       "co.fs2" %%% "fs2-core" % "3.9.2",
-      "com.launchdarkly" % "launchdarkly-java-server-sdk" % "6.2.0",
-=======
-      "org.typelevel" %%% "cats-effect" % "3.5.2",
-      "co.fs2" %%% "fs2-core" % "3.7.0",
       "com.launchdarkly" % "launchdarkly-java-server-sdk" % "6.2.1",
->>>>>>> 1a3f883f
     ),
   )
 
