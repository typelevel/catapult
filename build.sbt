// https://typelevel.org/sbt-typelevel/faq.html#what-is-a-base-version-anyway
ThisBuild / tlBaseVersion := "0.6" // your current series x.y

ThisBuild / organization := "org.typelevel"
ThisBuild / organizationName := "Typelevel"
ThisBuild / startYear := Some(2022)
ThisBuild / licenses := Seq(License.Apache2)
ThisBuild / developers := List(
  // your GitHub handle and name
  tlGitHubDev("bplommer", "Ben Plommer"),
  tlGitHubDev("averymcnab", "Avery McNab"),
)

// publish to s01.oss.sonatype.org (set to true to publish to oss.sonatype.org instead)
ThisBuild / tlSonatypeUseLegacyHost := false

// publish website from this branch
ThisBuild / tlSitePublishBranch := Some("main")

<<<<<<< HEAD
val Scala213 = "2.13.14"
ThisBuild / crossScalaVersions := Seq(Scala213, "3.3.5")
=======
val Scala213 = "2.13.16"
ThisBuild / crossScalaVersions := Seq(Scala213, "3.3.3")
>>>>>>> 63581cf1
ThisBuild / scalaVersion := Scala213 // the default Scala

lazy val root = tlCrossRootProject.aggregate(core, mtl, testkit)

lazy val testkit = crossProject(JVMPlatform)
  .crossType(CrossType.Pure)
  .in(file("testkit"))
  .settings(
    name := "catapult-testkit",
    libraryDependencies ++= Seq(
      "com.disneystreaming" %% "weaver-cats" % "0.8.4" % Test
    ),
    testFrameworks += new TestFramework("weaver.framework.CatsEffect"),
    tlVersionIntroduced := List("2.13", "3").map(_ -> "0.1.0").toMap,
  )
  .dependsOn(core)

lazy val core = crossProject(JVMPlatform)
  .crossType(CrossType.Pure)
  .in(file("core"))
  .settings(
    name := "catapult",
    libraryDependencies ++= Seq(
      "org.typelevel" %%% "cats-core" % "2.12.0",
      "org.typelevel" %%% "cats-effect" % "3.5.7",
      "co.fs2" %%% "fs2-core" % "3.10.2",
      "com.launchdarkly" % "launchdarkly-java-server-sdk" % "7.7.0",
    ),
  )

lazy val mtl = crossProject(JVMPlatform)
  .crossType(CrossType.Pure)
  .in(file("mtl"))
  .settings(
    name := "catapult-mtl",
    libraryDependencies ++= Seq(
      "org.typelevel" %% "cats-mtl" % "1.5.0"
    ),
    tlVersionIntroduced := Map(
      "2.13" -> "0.5.1",
      "3" -> "0.5.1",
    ),
  )
  .dependsOn(core)

lazy val docs = project.in(file("site")).enablePlugins(TypelevelSitePlugin)<|MERGE_RESOLUTION|>--- conflicted
+++ resolved
@@ -17,13 +17,8 @@
 // publish website from this branch
 ThisBuild / tlSitePublishBranch := Some("main")
 
-<<<<<<< HEAD
-val Scala213 = "2.13.14"
+val Scala213 = "2.13.16"
 ThisBuild / crossScalaVersions := Seq(Scala213, "3.3.5")
-=======
-val Scala213 = "2.13.16"
-ThisBuild / crossScalaVersions := Seq(Scala213, "3.3.3")
->>>>>>> 63581cf1
 ThisBuild / scalaVersion := Scala213 // the default Scala
 
 lazy val root = tlCrossRootProject.aggregate(core, mtl, testkit)
